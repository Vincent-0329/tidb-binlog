#!/bin/sh

set -eu

OUT_DIR=/tmp/tidb_binlog_test

mkdir -p $OUT_DIR || true
# to the dir of this script
cd "$(dirname "$0")"

pwd=$(pwd)

export PATH=$PATH:$pwd/_utils
export PATH=$PATH:$(dirname $pwd)/bin

generate_tls_keys() {
    # Ref: https://docs.microsoft.com/en-us/azure/application-gateway/self-signed-certificates
    # gRPC only supports P-256 curves, see https://github.com/grpc/grpc/issues/6722
    echo "Generate TLS keys..."
    TT="$OUT_DIR/cert"
    mkdir -p $TT || true

    cat - > "$TT/ipsan.cnf" <<EOF
[dn]
CN = localhost
[req]
distinguished_name = dn
[EXT]
subjectAltName = @alt_names
keyUsage = digitalSignature,keyEncipherment
extendedKeyUsage = clientAuth,serverAuth
[alt_names]
DNS.1 = localhost
IP.1 = 127.0.0.1
EOF
    openssl ecparam -out "$TT/ca.key" -name prime256v1 -genkey
    openssl req -new -batch -sha256 -subj '/CN=binlog' -key "$TT/ca.key" -out "$TT/ca.csr"
    openssl x509 -req -sha256 -days 2 -in "$TT/ca.csr" -signkey "$TT/ca.key" -out "$TT/ca.pem" 2> /dev/null

    for name in tidb pd tikv pump drainer client; do
        openssl ecparam -out "$TT/$name.key" -name prime256v1 -genkey
        openssl req -new -batch -sha256 -subj '/CN=binlog' -key "$TT/$name.key" -out "$TT/$name.csr"
        openssl x509 -req -sha256 -days 1 -extensions EXT -extfile "$TT/ipsan.cnf" -in "$TT/$name.csr" -CA "$TT/ca.pem" -CAkey "$TT/ca.key" -CAcreateserial -out "$TT/$name.pem" 2> /dev/null
    done
}


clean_data() {
    rm -rf $OUT_DIR/* || true
}

stop_services() {
    killall -9 tikv-server || true
    killall -9 pd-server || true
    killall -9 tidb-server || true

    killall -9 pump || true
    killall -9 drainer || true
}

start_upstream_tidb() {
    cat - > "$OUT_DIR/tidb-config.toml" <<EOF
[experimental]
allow-auto-random = true

[performance]
txn-total-size-limit = 104857599

[security]
# set the path for certificates. Empty string means disabling secure connectoins.
cluster-ssl-ca = "$OUT_DIR/cert/ca.pem"
cluster-ssl-cert = "$OUT_DIR/cert/tidb.pem"
cluster-ssl-key = "$OUT_DIR/cert/tidb.key"
EOF

    port=${1-4000}
    sport=${2-10080}
    echo "Starting TiDB at port: $port..."
    tidb-server \
        -P $port \
        -status $sport \
        -config "$OUT_DIR/tidb-config.toml" \
        --store tikv \
        --path 127.0.0.1:2379 \
        --enable-binlog=true \
        --log-file "$OUT_DIR/tidb.log" &

    echo "Verifying TiDB is started..."
    i=0
    while ! mysql -uroot -h127.0.0.1 -P$port --default-character-set utf8 -e 'select * from mysql.tidb;'; do
        i=$((i+1))
        if [ "$i" -gt 40 ]; then
            echo 'Failed to start TiDB'
            exit 1
        fi
        sleep 3
    done

}

start_services() {
    stop_services
    clean_data
    generate_tls_keys

    cat - > "$OUT_DIR/pd-config.toml" <<EOF
[security]
# set the path for certificates. Empty string means disabling secure connectoins.
cacert-path = "$OUT_DIR/cert/ca.pem"
cert-path = "$OUT_DIR/cert/pd.pem"
key-path = "$OUT_DIR/cert/pd.key"
EOF

    echo "Starting PD..."
    pd-server \
        --client-urls https://127.0.0.1:2379 \
        --peer-urls https://127.0.0.1:2380 \
        --advertise-client-urls https://127.0.0.1:2379 \
        --advertise-peer-urls https://127.0.0.1:2380 \
        -config "$OUT_DIR/pd-config.toml" \
        --log-file "$OUT_DIR/pd.log" \
        --data-dir "$OUT_DIR/pd" &

    # wait until PD is online...
	# use wget, on CI curl's version is too old: curl: (58) unable to load client key: -8178 (SEC_ERROR_BAD_KEY)))))
    while ! wget -q -O - \
    --ca-certificate="$OUT_DIR/cert/ca.pem" \
    --certificate="$OUT_DIR/cert/client.pem" \
    --private-key="$OUT_DIR/cert/client.key" \
    https://127.0.0.1:2379/pd/api/v1/version; do
        sleep 1
    done

    echo "Starting downstream PD..."
    pd-server \
        --client-urls http://127.0.0.1:2381 \
        --peer-urls http://127.0.0.1:2382 \
        --log-file "$OUT_DIR/down_pd.log" \
        --data-dir "$OUT_DIR/down_pd" &

    # wait until downstream PD is online...
    while ! curl -o /dev/null -sf http://127.0.0.1:2381/pd/api/v1/version; do
        sleep 1
    done

    # Tries to limit the max number of open files under the system limit
    cat - > "$OUT_DIR/tikv-config.toml" <<EOF
[rocksdb]
max-open-files = 4096
[raftdb]
max-open-files = 4096
[raftstore]
# true (default value) for high reliability, this can prevent data loss when power failure.
sync-log = false

[security]
# set the path for certificates. Empty string means disabling secure connectoins.
ca-path = "$OUT_DIR/cert/ca.pem"
cert-path = "$OUT_DIR/cert/tikv.pem"
key-path = "$OUT_DIR/cert/tikv.key"
EOF

    echo "Starting TiKV..."
    tikv-server \
        --pd 127.0.0.1:2379 \
        --advertise-addr 127.0.0.1:20160 \
        -A 127.0.0.1:20160 \
        --log-file "$OUT_DIR/tikv.log" \
        -C "$OUT_DIR/tikv-config.toml" \
        -s "$OUT_DIR/tikv" &
    sleep 1

    # Tries to limit the max number of open files under the system limit
    cat - > "$OUT_DIR/down-tikv-config.toml" <<EOF
[rocksdb]
max-open-files = 4096
[raftdb]
max-open-files = 4096
[raftstore]
# true (default value) for high reliability, this can prevent data loss when power failure.
sync-log = false
EOF

    echo "Starting downstream TiKV..."
    tikv-server \
        --pd 127.0.0.1:2381 \
        -A 127.0.0.1:20161 \
        --log-file "$OUT_DIR/down_tikv.log" \
        -C "$OUT_DIR/down-tikv-config.toml" \
        -s "$OUT_DIR/down_tikv" &
    sleep 1


    echo "Starting Pump..."
    run_pump &

    sleep 5

    start_upstream_tidb 4000 10080
    start_upstream_tidb 4001 10081
<<<<<<< HEAD


    cat - > "$OUT_DIR/down-tidb-config.toml" <<EOF
[experimental]
allow-auto-random = true
EOF
=======
>>>>>>> 53e41818

    echo "Starting Downstream TiDB..."
    tidb-server \
        -P 3306 \
        -config "$OUT_DIR/down-tidb-config.toml" \
        --store tikv \
        --path 127.0.0.1:2381 \
        --status=20080 \
        --log-file "$OUT_DIR/down_tidb.log" &

    echo "Verifying Downstream TiDB is started..."
    i=0
    while ! mysql -uroot -h127.0.0.1 -P3306 --default-character-set utf8 -e 'select * from mysql.tidb;'; do
        i=$((i+1))
        if [ "$i" -gt 10 ]; then
            echo 'Failed to start TiDB'
            exit 1
        fi
        sleep 3
    done

    echo "Starting Drainer..."
    run_drainer -L debug &
    echo "Verifying drainer is started..."
    while ! wget -q -O - \
    --ca-certificate="$OUT_DIR/cert/ca.pem" \
    --certificate="$OUT_DIR/cert/client.pem" \
    --private-key="$OUT_DIR/cert/client.key" \
    https://127.0.0.1:8249/status; do
        sleep 1
    done
}


trap stop_services EXIT
start_services

if [ "${1-}" = '--debug' ]; then
    echo 'You may now debug from another terminal. Press [ENTER] to continue.'
    read line
fi

run_case() {
    local case=$1
    local script=$2
    echo "Running test $script..."
    PATH="$pwd/../bin:$pwd/_utils:$PATH" \
    OUT_DIR=$OUT_DIR \
    TEST_NAME=$case \
    sh "$script"
}

# List the case names to run, eg. ("binlog" "kafka")
do_cases=()

if [ ${#do_cases[@]} -eq 0 ]; then
    for script in ./*/run.sh; do
        test_name="$(basename "$(dirname "$script")")"
        run_case $test_name $script
    done
else
    for case in "${do_cases[@]}"; do
        script="./$case/run.sh"
        run_case $case $script
    done
fi

# with color
echo "\033[0;36m<<< Run all test success >>>\033[0m"<|MERGE_RESOLUTION|>--- conflicted
+++ resolved
@@ -198,15 +198,11 @@
 
     start_upstream_tidb 4000 10080
     start_upstream_tidb 4001 10081
-<<<<<<< HEAD
-
 
     cat - > "$OUT_DIR/down-tidb-config.toml" <<EOF
 [experimental]
 allow-auto-random = true
 EOF
-=======
->>>>>>> 53e41818
 
     echo "Starting Downstream TiDB..."
     tidb-server \
